import pickle
import warnings
from functools import singledispatchmethod
from typing import TYPE_CHECKING, Dict, Iterator, List, Set, Tuple, Union

from outlines.models.base import Model, ModelTypeAdapter
from outlines.models.tokenizer import Tokenizer
from outlines.processors import CFGLogitsProcessor

if TYPE_CHECKING:
    from llama_cpp import Llama


class LlamaCppTokenizer(Tokenizer):
    def __init__(self, model: "Llama"):
        self.eos_token_id = model.token_eos()
        self.eos_token = model.tokenizer().decode([self.eos_token_id])
        self.pad_token_id = self.eos_token_id
        self.special_tokens: Set[str] = set()

        self.vocabulary: Dict[str, int] = dict()

        self.tokenizer = model.tokenizer()

        # TODO: Remove when https://github.com/ggerganov/llama.cpp/pull/5613 is resolved
        self._hf_tokenizer = None
        try:
            self.vocabulary = model.tokenizer_.hf_tokenizer.get_vocab()
            self._hf_tokenizer = model.tokenizer_.hf_tokenizer
        except AttributeError:
            # ###
            for t in range(model.n_vocab()):
                token_piece = model.tokenizer().decode([t])
                self.vocabulary[token_piece] = t

        # ensure stable ordering of vocabulary
        self.vocabulary = {
            tok: tok_id
            for tok, tok_id in sorted(self.vocabulary.items(), key=lambda x: x[1])
        }

        self._hash = None

    def decode(self, token_ids: List[int]) -> List[str]:
        decoded_bytes = self.tokenizer.detokenize(token_ids)
        return [decoded_bytes.decode("utf-8", errors="ignore")]

    def encode(
        self, prompt: Union[str, List[str]], add_bos: bool = True, special: bool = True
    ) -> Tuple[List[int], List[int]]:
        if isinstance(prompt, list):
            raise NotImplementedError(
                "llama-cpp-python tokenizer doesn't support batch tokenization"
            )
        token_ids = self.tokenizer.tokenize(
            prompt.encode("utf-8", errors="ignore"), add_bos=add_bos, special=special
        )
        # generate attention mask, missing from llama-cpp-python
        attention_mask = [
            1 if token_id != self.pad_token_id else 0 for token_id in token_ids
        ]
        return token_ids, attention_mask

    def convert_token_to_string(self, token: str) -> str:
        if self._hf_tokenizer is not None:
            from transformers.file_utils import SPIECE_UNDERLINE

            token_str = self._hf_tokenizer.convert_tokens_to_string([token])
            if token.startswith(SPIECE_UNDERLINE) or token == "<0x20>":
                token_str = " " + token_str
            return token_str
        else:
            return token

    def __eq__(self, other):
        if not isinstance(other, LlamaCppTokenizer):
            return False
        return self.__getstate__() == other.__getstate__()

    def __hash__(self):
        if self._hash is None:
            self._hash = hash(pickle.dumps(self))
        return self._hash

    def __getstate__(self):
        """Create a stable representation for outlines.caching"""
        return (
            self.vocabulary,
            self.eos_token_id,
            self.eos_token,
            self.pad_token_id,
            sorted(self.special_tokens),
        )

    def __setstate__(self, state):
        raise NotImplementedError("Cannot load a pickled llamacpp tokenizer")


class LlamaCppTypeAdapter(ModelTypeAdapter):
    """Type adapter for the `llama-cpp-python` library.

    `LlamaCppTypeAdapter` is responsible for preparing the arguments to
    `llama-cpp-python`'s `Llama.__call__` method: the input (a string prompt),
    as well as the logits processor (an instance of `LogitsProcessorList`).

    """

    @singledispatchmethod
    def format_input(self, model_input):
        """Generate the prompt argument to pass to the model.

        Argument
        --------
        model_input
            The input passed by the user.

        """
        raise NotImplementedError(
            f"The input type {input} is not available. "
            "The `llama-cpp-python` library does not support batch inference. "
        )

    @format_input.register(str)
    def format_str_input(self, model_input: str):
        return model_input

    def format_output_type(self, output_type):
        """Generate the logits processor argument to pass to the model.

        Argument
        --------
        output_type
            The logits processor provided.

        """
        from llama_cpp import LogitsProcessorList

        return LogitsProcessorList([output_type])


class LlamaCpp(Model):
    """Wraps a model provided by the `llama-cpp-python` library."""

    def __init__(self, model_path: Union[str, "Llama"], **kwargs):
        from llama_cpp import Llama

        if isinstance(model_path, Llama):
            self.model = model_path
        else:
            # TODO: Remove when https://github.com/ggerganov/llama.cpp/pull/5613 is resolved
            if "tokenizer" not in kwargs:
                warnings.warn(
                    "The pre-tokenizer in `llama.cpp` handles unicode improperly "
                    + "(https://github.com/ggerganov/llama.cpp/pull/5613)\n"
                    + "Outlines may raise a `RuntimeError` when building the regex index.\n"
                    + "To circumvent this error when using `models.llamacpp()` you may pass the argument"
                    + "`tokenizer=llama_cpp.llama_tokenizer.LlamaHFTokenizer.from_pretrained(<hf_repo_id>)`\n"
                )

            self.model = Llama(model_path, **kwargs)

        self.tokenizer = LlamaCppTokenizer(self.model)
        self.model_type = "local"
        self.type_adapter = LlamaCppTypeAdapter()

    @classmethod
    def from_pretrained(cls, repo_id, filename, **kwargs):
        """Download the model weights from Hugging Face and create a `Llama` instance"""
        from llama_cpp import Llama

        # TODO: Remove when https://github.com/ggerganov/llama.cpp/pull/5613 is resolved
        if "tokenizer" not in kwargs:
            warnings.warn(
                "The pre-tokenizer in `llama.cpp` handles unicode improperly "
                + "(https://github.com/ggerganov/llama.cpp/pull/5613)\n"
                + "Outlines may raise a `RuntimeError` when building the regex index.\n"
                + "To circumvent this error when using `models.llamacpp()` you may pass the argument"
                + "`tokenizer=llama_cpp.llama_tokenizer.LlamaHFTokenizer.from_pretrained(<hf_repo_id>)`\n"
            )

            model = Llama.from_pretrained(repo_id, filename, **kwargs)
            return cls(model)

    def generate(self, model_input, logits_processor, **inference_kwargs):
        """Generate text using `llama-cpp-python`.

        Arguments
        ---------
        prompt
            A prompt.
        logits_processor
            The logits processor to use when generating text.
        inference_kwargs
            The inference kwargs that can be passed to the `Llama.__call__` method
            in the `llama-cpp-python` library.

        Returns
        -------
        The generated text.

        """
<<<<<<< HEAD
=======
        from llama_cpp import LogitsProcessorList

        if not isinstance(prompt, str):
            raise NotImplementedError(
                "The `llama-cpp-python` library does not support batch inference."
            )

        if isinstance(logits_processor, CFGLogitsProcessor):
            raise NotImplementedError(
                "CFG generation is not supported for LlamaCpp due to bug in the llama_cpp tokenizer"
            )

>>>>>>> 41a10740
        completion = self.model(
            self.type_adapter.format_input(model_input),
            logits_processor=self.type_adapter.format_output_type(logits_processor),
            **inference_kwargs,
        )
        result = completion["choices"][0]["text"]

        self.model.reset()

        return result

    def stream(
        self, model_input, logits_processor, **inference_kwargs
    ) -> Iterator[str]:
        """Stream text using `llama-cpp-python`.

        Arguments
        ---------
        prompt
            A prompt.
        logits_processor
            The logits processor to use when generating text.
        inference_kwargs
            The inference kwargs that can be passed to the `Llama.__call__` method
            in the `llama-cpp-python` library.

        Returns
        -------
        A generator that return strings.

        """
<<<<<<< HEAD
=======
        from llama_cpp import LogitsProcessorList

        if not isinstance(prompt, str):
            raise NotImplementedError(
                "The `llama-cpp-python` library does not support batch inference."
            )

        if isinstance(logits_processor, CFGLogitsProcessor):
            raise NotImplementedError(
                "CFG generation is not supported for LlamaCpp due to bug in the llama_cpp tokenizer"
            )

>>>>>>> 41a10740
        generator = self.model(
            self.type_adapter.format_input(model_input),
            logits_processor=self.type_adapter.format_output_type(logits_processor),
            stream=True,
            **inference_kwargs,
        )

        def token_generator() -> Iterator[str]:
            while True:
                try:
                    result = next(generator)
                    yield result["choices"][0]["text"]
                except StopIteration:
                    self.model.reset()
                    return

        return token_generator()<|MERGE_RESOLUTION|>--- conflicted
+++ resolved
@@ -199,21 +199,11 @@
         The generated text.
 
         """
-<<<<<<< HEAD
-=======
-        from llama_cpp import LogitsProcessorList
-
-        if not isinstance(prompt, str):
-            raise NotImplementedError(
-                "The `llama-cpp-python` library does not support batch inference."
-            )
-
         if isinstance(logits_processor, CFGLogitsProcessor):
             raise NotImplementedError(
                 "CFG generation is not supported for LlamaCpp due to bug in the llama_cpp tokenizer"
             )
 
->>>>>>> 41a10740
         completion = self.model(
             self.type_adapter.format_input(model_input),
             logits_processor=self.type_adapter.format_output_type(logits_processor),
@@ -245,21 +235,11 @@
         A generator that return strings.
 
         """
-<<<<<<< HEAD
-=======
-        from llama_cpp import LogitsProcessorList
-
-        if not isinstance(prompt, str):
-            raise NotImplementedError(
-                "The `llama-cpp-python` library does not support batch inference."
-            )
-
         if isinstance(logits_processor, CFGLogitsProcessor):
             raise NotImplementedError(
                 "CFG generation is not supported for LlamaCpp due to bug in the llama_cpp tokenizer"
             )
 
->>>>>>> 41a10740
         generator = self.model(
             self.type_adapter.format_input(model_input),
             logits_processor=self.type_adapter.format_output_type(logits_processor),
