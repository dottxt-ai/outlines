--- conflicted
+++ resolved
@@ -156,26 +156,20 @@
             "The `exllamav2` library needs to be installed in order to use `exllamav2` models."
         )
 
-<<<<<<< HEAD
     # Load tokenizer
     if not verbose:
         print(" -- Loading tokenizer...")
     tokenizer_kwargs.setdefault("padding_side", "left")
     tokenizer = AutoTokenizer.from_pretrained(model_path, **tokenizer_kwargs)
+    # tokenizer = TransformerTokenizer(model_path, **tokenizer_kwargs)
 
     # Check fasttensors for config
-=======
->>>>>>> 2cf15c26
     if os.name != "nt":
         use_fasttensors = True
     else:
         use_fasttensors = False
 
     # Create config
-<<<<<<< HEAD
-=======
-
->>>>>>> 2cf15c26
     config = ExLlamaV2Config()
     config.model_dir = model_path
     config.fasttensors = use_fasttensors
@@ -195,7 +189,6 @@
     if low_mem:
         config.set_low_mem()
 
-<<<<<<< HEAD
     # Prepare the model from the config
     model = ExLlamaV2(config)
 
@@ -216,43 +209,6 @@
         model.load(split)
 
     # Autoload if no GPU split was provided
-=======
-    # Load the model
-
-    model = ExLlamaV2(config)
-
-    split = None
-    if gpu_split and gpu_split != "auto":
-        split = [float(alloc) for alloc in gpu_split.split(",")]
-
-    if gpu_split != "auto":
-        if not verbose:
-            print(" -- Loading model...")
-        model.load(split)
-
-    # Load tokenizer
-
-    if not verbose:
-        print(" -- Loading tokenizer...")
-
-    # tokenizer = ExLlamaV2Tokenizer(config)
-
-    tokenizer_kwargs.setdefault("padding_side", "left")
-    tokenizer = AutoTokenizer.from_pretrained(model_path, **tokenizer_kwargs)
-    # tokenizer = TransformerTokenizer(model_path, **tokenizer_kwargs)
-
-    # Create cache
-
-    if cache_8bit:
-        cache = ExLlamaV2Cache_8bit(model, lazy=not model.loaded)
-    elif cache_q4:
-        cache = ExLlamaV2Cache_Q4(model, lazy=not model.loaded)
-    else:
-        cache = ExLlamaV2Cache(model, lazy=not model.loaded)
-
-    # Load model now if auto split enabled
-
->>>>>>> 2cf15c26
     if not model.loaded:
         print(" -- Loading model...")
         model.load_autosplit(cache)
