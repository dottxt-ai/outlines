<<<<<<< HEAD
=======
import asyncio
>>>>>>> 6250405f
import hashlib
import os
from typing import Callable

import cloudpickle
<<<<<<< HEAD
import torch
=======
>>>>>>> 6250405f
from diskcache import Cache

home_dir = os.path.expanduser("~")
cache_dir = os.environ.get("OUTLINES_CACHE_DIR", f"{home_dir}/.cache/outlines")
memory = Cache(cache_dir, eviction_policy="none", cull_limit=0)
_caching_enabled = True


<<<<<<< HEAD
def hash_data(*data) -> str:
    """Pickles and hashes all the data passed to it as args.

    Pickling and then hashing significantly reduces the size of the key especially when dealing with large tensors.
    """
    result = hashlib.md5()  # nosec B303
    for datum in data:
        if isinstance(datum, torch.Tensor):
            datum = datum.cpu().numpy()
        result.update(cloudpickle.dumps(datum))
    return result.hexdigest()


def cache(key_function: Callable):
    """Caching decorator for memoizing function calls based on a provided key.

    Parameters
    ----------
    key
      A callable function used to generate a unique key for each function call.

    Returns
    -------
      A decorator function that can be applied to other functions.
    """

=======
def hash_arguments(*args, **kwargs) -> str:
    """Create a hash out of the args and kwargs provided"""
    result = hashlib.md5()
    for item in list(args) + sorted(kwargs.items()):
        result.update(cloudpickle.dumps(item))
    return result.hexdigest()


def cache(key_function: Optional[Callable] = None):
    """Caching decorator for memoizing function calls.
    The cache key is created based on the values returned by the key_function callable
    if provided or based on the arguments of the decorated function directly otherwise
    Parameters
    ----------
    key_function
      A callable function used to generate a unique key for each function call. It's
      called with the arguments of the decorated function as arguments
    Returns
    -------
      A decorator function that can be applied to other functions.
    """

>>>>>>> 6250405f
    def decorator(cached_function: Callable):
        def wrapper(*args, **kwargs):
            if not _caching_enabled:
                return cached_function(*args, **kwargs)
<<<<<<< HEAD
            key_args = key_function(*args, **kwargs)
            cache_key = hash_data(*key_args)
=======
            if key_function:
                key_args = key_function(*args, **kwargs)
                cache_key = hash_arguments(*key_args)
            else:
                cache_key = hash_arguments(*args, **kwargs)
>>>>>>> 6250405f
            if cache_key in memory:
                return memory[cache_key]
            result = cached_function(*args, **kwargs)
            memory[cache_key] = result
            return result

<<<<<<< HEAD
        return wrapper
=======
        async def async_wrapper(*args, **kwargs):
            if not _caching_enabled:
                return await cached_function(*args, **kwargs)
            if key_function:
                key_args = key_function(*args, **kwargs)
                cache_key = hash_arguments(*key_args)
            else:
                cache_key = hash_arguments(*args, **kwargs)
            if cache_key in memory:
                return memory[cache_key]
            result = await cached_function(*args, **kwargs)
            memory[cache_key] = result
            return result

        if asyncio.iscoroutinefunction(cached_function):
            return async_wrapper
        else:
            return wrapper
>>>>>>> 6250405f

    return decorator


def get_cache():
    """Get the context object that contains previously-computed return values.

    The cache is used to avoid unnecessary computations and API calls, which can
    be long and expensive for large models.

    The cache directory defaults to `HOMEDIR/.cache/outlines`, but this choice
    can be overridden by the user by setting the value of the `OUTLINES_CACHE_DIR`
    environment variable.

    """
    return memory


def disable_cache():
    """Disable the cache for this session.

    Generative models output different results each time they are called when
    sampling. This can be a desirable property for some workflows, in which case
    one can call `outlines.call.disable` to disable the cache for the session.

    This function does not delete the cache, call `outlines.cache.clear`
    instead. It also does not overwrite the cache with the values returned
    during the session.

    Example
    -------

    `outlines.cache.disable` should be called right after importing outlines:

    >>> import outlines.cache as cache
    >>> cache.disable()

    """
    global _caching_enabled
    _caching_enabled = False


def clear_cache():
    """Erase the cache completely."""
    global memory
    memory.clear()<|MERGE_RESOLUTION|>--- conflicted
+++ resolved
@@ -1,16 +1,10 @@
-<<<<<<< HEAD
-=======
 import asyncio
->>>>>>> 6250405f
 import hashlib
 import os
-from typing import Callable
+from typing import Callable, Optional
 
 import cloudpickle
-<<<<<<< HEAD
 import torch
-=======
->>>>>>> 6250405f
 from diskcache import Cache
 
 home_dir = os.path.expanduser("~")
@@ -19,38 +13,12 @@
 _caching_enabled = True
 
 
-<<<<<<< HEAD
-def hash_data(*data) -> str:
-    """Pickles and hashes all the data passed to it as args.
-
-    Pickling and then hashing significantly reduces the size of the key especially when dealing with large tensors.
-    """
-    result = hashlib.md5()  # nosec B303
-    for datum in data:
-        if isinstance(datum, torch.Tensor):
-            datum = datum.cpu().numpy()
-        result.update(cloudpickle.dumps(datum))
-    return result.hexdigest()
-
-
-def cache(key_function: Callable):
-    """Caching decorator for memoizing function calls based on a provided key.
-
-    Parameters
-    ----------
-    key
-      A callable function used to generate a unique key for each function call.
-
-    Returns
-    -------
-      A decorator function that can be applied to other functions.
-    """
-
-=======
 def hash_arguments(*args, **kwargs) -> str:
     """Create a hash out of the args and kwargs provided"""
     result = hashlib.md5()
     for item in list(args) + sorted(kwargs.items()):
+        if isinstance(item, torch.Tensor):
+            item = item.cpu().numpy()
         result.update(cloudpickle.dumps(item))
     return result.hexdigest()
 
@@ -69,30 +37,21 @@
       A decorator function that can be applied to other functions.
     """
 
->>>>>>> 6250405f
     def decorator(cached_function: Callable):
         def wrapper(*args, **kwargs):
             if not _caching_enabled:
                 return cached_function(*args, **kwargs)
-<<<<<<< HEAD
-            key_args = key_function(*args, **kwargs)
-            cache_key = hash_data(*key_args)
-=======
             if key_function:
                 key_args = key_function(*args, **kwargs)
                 cache_key = hash_arguments(*key_args)
             else:
                 cache_key = hash_arguments(*args, **kwargs)
->>>>>>> 6250405f
             if cache_key in memory:
                 return memory[cache_key]
             result = cached_function(*args, **kwargs)
             memory[cache_key] = result
             return result
 
-<<<<<<< HEAD
-        return wrapper
-=======
         async def async_wrapper(*args, **kwargs):
             if not _caching_enabled:
                 return await cached_function(*args, **kwargs)
@@ -111,7 +70,6 @@
             return async_wrapper
         else:
             return wrapper
->>>>>>> 6250405f
 
     return decorator
 
