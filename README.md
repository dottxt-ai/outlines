<div align="center" style="margin-bottom: 1em;">

<img src="./docs/assets/images/logo.png" alt="Outlines Logo" width=500></img>


 🗒️ *Make LLMs speak the language of every application.* 🗒️

Made with ❤👷️ by the team at [.txt](https://dottxt.co).

[![Documentation][documentation-badge]][documentation]
[![Contributors][contributors-badge]][contributors]
[![Downloads][downloads-badge]][pypistats]
[![Discord][discord-badge]][discord]

[Youtube channel][youtube-dottxt] | [.txt blog][blog-dottxt] | [Twitter][dottxt-twitter]


</div>


``` bash
pip install outlines
```

First time here? Go to our [setup guide](https://dottxt-ai.github.io/outlines/latest/welcome/)

## Features

- [x] 🤖 [Multiple model integrations](https://dottxt-ai.github.io/outlines/latest/installation): OpenAI, transformers, llama.cpp, exllama2, mamba
- [x] 🖍️ Simple and powerful prompting primitives based on the [Jinja templating engine](https://jinja.palletsprojects.com/)
- [x] 🚄 [Multiple choices](#multiple-choices), [type constraints](#type-constraint) and dynamic stopping
- [x] ⚡ Fast [regex-structured generation](#efficient-regex-structured-generation)
- [x] 🔥 Fast [JSON generation](#efficient-json-generation-following-a-pydantic-model) following a JSON schema or a Pydantic model
- [x] 📝 [Grammar-structured generation](#using-context-free-grammars-to-guide-generation)
- [x] 🐍 Interleave completions with loops, conditionals, and custom Python functions
- [x] 💾 Caching of generations
- [x] 🗂️ Batch inference
- [x] 🎲 Sample with the greedy, multinomial and beam search algorithms (and more to come!)
- [x] 🚀 [Serve with vLLM](https://dottxt-ai.github.io/outlines/latest/reference/serve/vllm), with official Docker image, [`outlinesdev/outlines`](https://hub.docker.com/r/outlinesdev/outlines)!


Outlines  has new releases and features coming every week. Make sure to ⭐ star and 👀 watch this repository, follow [@dottxtai][dottxt-twitter] to stay up to date!

## Why should I use structured generation?

* It doesn't add any overhead during inference (cost-free)
* It allows Open Source models to beat closed source models ([Mistral](https://x.com/dottxtai/status/1797692104023363765), [GPT-4](https://x.com/dottxtai/status/1798443290913853770))
* [It speeds up inference](http://blog.dottxt.co/coalescence.html)
* [It improves the performance of base models (GSM8K)](http://blog.dottxt.co/performance-gsm8k.html)
* [It improves the performance of finetuned models (CoNNL)](https://predibase.com/blog/lorax-outlines-better-json-extraction-with-structured-generation-and-lora)
* [It improves model efficiency (less examples needed)](https://huggingface.co/blog/evaluation-structured-outputs)

## .txt company

<div align="center">
<img src="./docs/assets/images/dottxt.png" alt="Outlines Logo" width=100></img>
</div>

We started a company to keep pushing the boundaries of structured generation. Learn more about [.txt](https://twitter.com/dottxtai), and  [give our .json API a try](https://h1xbpbfsf0w.typeform.com/to/ZgBCvJHF) if you need a hosted solution ✨

## Structured generation

The first step towards reliability of systems that include large language models
is to ensure that there is a well-defined interface between their output and
user-defined code. **Outlines** provides ways to control the generation of
language models to make their output more predictable.

The following methods of structured generation are supported:

- [Multiple choices](#multiple-choices)
- [Type constraints](#type-constraint)
- [Efficient regex-structured generation](#efficient-regex-structured-generation)
- [Efficient JSON generation following a Pydantic model](#efficient-json-generation-following-a-pydantic-model)
- [Using context-free grammars to guide generation](#using-context-free-grammars-to-guide-generation)
- [Open functions](#open-functions)

### Multiple choices

You can reduce the completion to a choice between multiple possibilities:

``` python
import outlines

model_name = "HuggingFaceTB/SmolLM2-360M-Instruct"
model = outlines.models.transformers(model_name)

# You must apply the chat template tokens to the prompt!
# See below for an example.
prompt = """
<|im_start|>system
You extract information from text.
<|im_end|>

<|im_start|>user
What food does the following text describe?

Text: I really really really want pizza.
<|im_end|>
<|im_start|>assistant
"""

generator = outlines.generate.choice(model, ["Pizza", "Pasta", "Salad", "Dessert"])
answer = generator(prompt)
print(f'{answer=}')

# answer=Pizza
```

<<<<<<< HEAD
### Type constraints
=======
You can also pass these choices through en enum:

````python
from enum import Enum

import outlines

class Sentiment(str, Enum):
    positive = "Positive"
    negative = "Negative"

model = outlines.models.transformers("microsoft/Phi-3-mini-4k-instruct")

prompt = """You are a sentiment-labelling assistant.
Is the following review positive or negative?

Review: This restaurant is just awesome!
"""

generator = outlines.generate.choice(model, Sentiment)
answer = generator(prompt)
````

### Type constraint
>>>>>>> 7149a5e6

You can instruct the model to only return integers or floats:


``` python
import outlines

model = outlines.models.transformers("WizardLM/WizardMath-7B-V1.1")

prompt = "<s>result of 9 + 9 = 18</s><s>result of 1 + 2 = "
answer = outlines.generate.format(model, int)(prompt)
print(answer)
# 3

prompt = "sqrt(2)="
generator = outlines.generate.format(model, float)
answer = generator(prompt, max_tokens=10)
print(answer)
# 1.41421356
```

### Efficient regex-structured generation

Outlines also comes with fast regex-structured generation. In fact, the `choice` and
`format` functions above all use regex-structured generation under the
hood:

``` python
import outlines

model = outlines.models.transformers("microsoft/Phi-3-mini-4k-instruct")

prompt = """
<|im_start|>system You are a helpful assistant.
<|im_end|>

<|im_start|>user
What is an IP address of the Google DNS servers? 
<|im_end|>
<|im_start|>assistant
The IP address of a Google DNS server is 

"""

generator = outlines.generate.text(model)
unstructured = generator(prompt, max_tokens=30)

generator = outlines.generate.regex(
    model,
    r"((25[0-5]|2[0-4]\d|[01]?\d\d?)\.){3}(25[0-5]|2[0-4]\d|[01]?\d\d?)",
    sampler=outlines.samplers.greedy(),
)
structured = generator(prompt, max_tokens=30)

print(unstructured)
# 8.8.8.8
# 
# <|im_end|>

print(structured)
# 8.8.8.8
```

Unlike other libraries, regex-structured generation in Outlines is almost as fast
as non-structured generation.

### Efficient JSON generation following a Pydantic model

Outlines users can guide the generation process so the output is *guaranteed* to follow a [JSON schema](https://json-schema.org/) or [Pydantic model](https://docs.pydantic.dev/latest/):

```python
from enum import Enum
from pydantic import BaseModel, constr

import outlines

class Weapon(str, Enum):
    sword = "sword"
    axe = "axe"
    mace = "mace"
    spear = "spear"
    bow = "bow"
    crossbow = "crossbow"


class Armor(str, Enum):
    leather = "leather"
    chainmail = "chainmail"
    plate = "plate"


class Character(BaseModel):
    name: constr(max_length=10)
    age: int
    armor: Armor
    weapon: Weapon
    strength: int


model = outlines.models.transformers("microsoft/Phi-3-mini-4k-instruct")

# Construct structured sequence generator
generator = outlines.generate.json(model, Character)

# Draw a sample
seed = 789001

character = generator("Give me a character description", seed=seed)

print(repr(character))
# Character(name='Anderson', age=28, armor=<Armor.chainmail: 'chainmail'>, weapon=<Weapon.sword: 'sword'>, strength=8)

character = generator("Give me an interesting character description")

print(repr(character))
# Character(name='Vivian Thr', age=44, armor=<Armor.plate: 'plate'>, weapon=<Weapon.crossbow: 'crossbow'>, strength=125)
```

The method works with union types, optional types, arrays, nested schemas, etc. Some field constraints are [not supported yet](https://github.com/dottxt-ai/outlines/issues/215), but everything else should work.

### Efficient JSON generation following a JSON Schema

Sometimes you just want to be able to pass a JSON Schema instead of a Pydantic model. We've got you covered:

``` python
import outlines

schema = '''{
    "title": "Character",
    "type": "object",
    "properties": {
        "name": {
            "title": "Name",
            "maxLength": 10,
            "type": "string"
        },
        "age": {
            "title": "Age",
            "type": "integer"
        },
        "armor": {"$ref": "#/definitions/Armor"},
        "weapon": {"$ref": "#/definitions/Weapon"},
        "strength": {
            "title": "Strength",
            "type": "integer"
        }
    },
    "required": ["name", "age", "armor", "weapon", "strength"],
    "definitions": {
        "Armor": {
            "title": "Armor",
            "description": "An enumeration.",
            "enum": ["leather", "chainmail", "plate"],
            "type": "string"
        },
        "Weapon": {
            "title": "Weapon",
            "description": "An enumeration.",
            "enum": ["sword", "axe", "mace", "spear", "bow", "crossbow"],
            "type": "string"
        }
    }
}'''

model = outlines.models.transformers("microsoft/Phi-3-mini-4k-instruct")
generator = outlines.generate.json(model, schema)
character = generator("Give me a character description")
```

### Using context-free grammars to guide generation

Formal grammars rule the world, and Outlines makes them rule LLMs too. You can pass any context-free grammar in the EBNF format and Outlines will generate an output that is valid to this grammar:

``` python
import outlines

arithmetic_grammar = """
    ?start: expression

    ?expression: term (("+" | "-") term)*

    ?term: factor (("*" | "/") factor)*

    ?factor: NUMBER
           | "-" factor
           | "(" expression ")"

    %import common.NUMBER
"""

model = outlines.models.transformers("WizardLM/WizardMath-7B-V1.1")
generator = outlines.generate.cfg(model, arithmetic_grammar)
sequence = generator("Alice had 4 apples and Bob ate 2. Write an expression for Alice's apples:")

print(sequence)
# (8-2)
```

This was a very simple grammar, and you can use `outlines.generate.cfg` to generate syntactically valid Python, SQL, and much more than this. Any kind of structured text, really. All you have to do is search for "X EBNF grammar" on the web, and take a look at the [Outlines `grammars` module](https://github.com/dottxt-ai/outlines/tree/main/outlines/grammars).

### Open functions

Outlines can infer the structure of the output from the signature of a function. The result is a dictionary, and can be passed directly to the function using the usual dictionary expansion syntax `**`:

```python
import outlines


def add(a: int, b: int):
    return a + b

model = outlines.models.transformers("WizardLM/WizardMath-7B-V1.1")
generator = outlines.generate.json(model, add)
result = generator("Return json with two integers named a and b respectively. a is odd and b even.")

print(add(**result))
# 3
```

A great advantage of passing functions directly to specify the structure is that the structure of the LLM will change with the function's definition. No need to change the code at several places!

You can also embed various functions into an enum to generate params:

```python
from enum import Enum
from functools import partial

import outlines


def add(a: int, b: int) -> int:
    return a + b

def mul(c: float, d: float) -> float:
    return c * d

class Operation(Enum):
    add = partial(add)
    mul = partial(mul)

model = outlines.models.transformers("WizardLM/WizardMath-7B-V1.1")
generator = outlines.generate.json(model, add)
result = generator("Return json with two float named c and d respectively. c is negative and d greater than 1.0.")

print(result)
# {'c': -3.14, 'd': 1.5}
```

## Prompting

Building prompts can get messy. **Outlines** makes it easier to write and manage
prompts by encapsulating templates inside "template functions".

These functions make it possible to neatly separate the prompt logic from the
general program logic; they can be imported from other modules and libraries.

Template functions require no superfluous abstraction, they use the Jinja2
templating engine to help build complex prompts in a concise manner:

``` python
import outlines

examples = [
    ("The food was disgusting", "Negative"),
    ("We had a fantastic night", "Positive"),
    ("Recommended", "Positive"),
    ("The waiter was rude", "Negative")
]

@outlines.prompt
def labelling(to_label, examples):
    """You are a sentiment-labelling assistant.

    {% for example in examples %}
    {{ example[0] }} // {{ example[1] }}
    {% endfor %}
    {{ to_label }} //
    """

model = outlines.models.transformers("microsoft/Phi-3-mini-4k-instruct")
prompt = labelling("Just awesome", examples)
answer = outlines.generate.text(model)(prompt, max_tokens=100)
```

### Chat template tokens

Outlines does not manage chat templating tokens when using instruct models. You must apply the chat template tokens to the prompt yourself. Chat template tokens are not needed for base models.

You can find the chat template tokens in the model's HuggingFace repo or documentation. As an example, the SmolLM2-360M-Instruct special tokens can be found [here](https://huggingface.co/HuggingFaceTB/SmolLM2-360M-Instruct/blob/main/special_tokens_map.json).

A convenient way to do this is to use the `tokenizer` from the `transformers` library:

```python
from transformers import AutoTokenizer

tokenizer = AutoTokenizer.from_pretrained("HuggingFaceTB/SmolLM2-360M-Instruct")
prompt = tokenizer.apply_chat_template(
    [
        {"role": "system", "content": "You extract information from text."},
        {"role": "user", "content": "What food does the following text describe?"},
    ],
    tokenize=False,
    add_bos=True,
    add_generation_prompt=True,
)
```

yields

```
<|im_start|>system
You extract information from text.<|im_end|>
<|im_start|>user
What food does the following text describe?<|im_end|>
<|im_start|>assistant
```

## Join us

- 💡 **Have an idea?** Come chat with us on [Discord][discord]
- 🔨 **Want to contribute?** Consult our [contribution guide](https://dottxt-ai.github.io/outlines/latest/community/contribute/).
- 🐞 **Found a bug?** Open an [issue](https://github.com/dottxt-ai/outlines/issues)


## Cite Outlines

```
@article{willard2023efficient,
  title={Efficient Guided Generation for LLMs},
  author={Willard, Brandon T and Louf, R{\'e}mi},
  journal={arXiv preprint arXiv:2307.09702},
  year={2023}
}
```

[documentation]: https://dottxt-ai.github.io/outlines/latest/welcome/
[documentation-badge]: https://img.shields.io/readthedocs/outlines
[contributors]: https://github.com/dottxt-ai/outlines/graphs/contributors
[contributors-badge]: https://img.shields.io/github/contributors/dottxt-ai/outlines?style=flat-square&logo=github&logoColor=white&color=ECEFF4
[dottxt-twitter]: https://twitter.com/dottxtai
[discord]: https://discord.gg/R9DSu34mGd
[discord-badge]: https://img.shields.io/discord/1182316225284554793?color=81A1C1&logo=discord&logoColor=white&style=flat-square
[downloads-badge]: https://img.shields.io/pypi/dm/outlines?color=89AC6B&logo=python&logoColor=white&style=flat-square
[pypistats]: https://pypistats.org/packages/outlines
[dottxt-twitter-badge]: https://img.shields.io/twitter/follow/dottxtai?style=social
[youtube-dottxt]: https://www.youtube.com/@dottxt-ai
[blog-dottxt]: https://blog.dottxt.co/<|MERGE_RESOLUTION|>--- conflicted
+++ resolved
@@ -106,9 +106,6 @@
 # answer=Pizza
 ```
 
-<<<<<<< HEAD
-### Type constraints
-=======
 You can also pass these choices through en enum:
 
 ````python
@@ -132,8 +129,7 @@
 answer = generator(prompt)
 ````
 
-### Type constraint
->>>>>>> 7149a5e6
+### Type constraints
 
 You can instruct the model to only return integers or floats:
 
